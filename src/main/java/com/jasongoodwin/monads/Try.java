package com.jasongoodwin.monads;

import java.util.NoSuchElementException;
import java.util.Objects;
import java.util.Optional;
import java.util.function.Function;
<<<<<<< HEAD
import java.util.function.Predicate;
import java.util.function.Supplier;
=======
>>>>>>> 04df712f

/**
 * Monadic Try type.
 * Represents a result type that could have succeeded with type T or failed with a Throwable.
 * Originally was Exception but due to seeing issues with eg play with checked Throwable,
 * And also seeing that Scala deals with throwable,
 * I made the decision to change it to use Throwable.
 *
 * @param <T>
 */

public abstract class Try<T> {

    protected Try() {
    }

    public static <U> Try<U> ofFailable(TrySupplier<U> f) {
        Objects.requireNonNull(f);

        try {
            return Try.successful(f.get());
        } catch (Throwable t) {
            return Try.failure(t);
        }
    }

    /**
     * Transform success or pass on failure.
     * Takes an optional type parameter of the new type.
     * You need to be specific about the new type if changing type
     *
     * Try.ofFailable(() -&gt; "1").&lt;Integer&gt;map((x) -&gt; Integer.valueOf(x))
     *
     * @param f   function to apply to successful value.
     * @param <U> new type (optional)
     * @return Success&lt;U&gt; or Failure&lt;U&gt;
     */

    public abstract <U> Try<U> map(TryMapFunction<? super T, ? extends U> f);

    /**
     * Transform success or pass on failure, taking a Try&lt;U&gt; as the result.
     * Takes an optional type parameter of the new type.
     * You need to be specific about the new type if changing type.
     *
     * Try.ofFailable(() -&gt; "1").&lt;Integer&gt;flatMap((x) -&gt; Try.ofFailable(() -&gt; Integer.valueOf(x)))
     * returns Integer(1)
     *
     * @param f   function to apply to successful value.
     * @param <U> new type (optional)
     * @return new composed Try
     */
    public abstract <U> Try<U> flatMap(TryMapFunction<? super T, Try<U>> f);

    /**
     * Specifies a result to use in case of failure.
     * Gives access to the exception which can be pattern matched on.
     *
     * Try.ofFailable(() -&gt; "not a number")
     * .&lt;Integer&gt;flatMap((x) -&gt; Try.ofFailable(() -&gt;Integer.valueOf(x)))
     * .recover((t) -&gt; 1)
     * returns Integer(1)
     *
     * @param f function to execute on successful result.
     * @return new composed Try
     */

    public abstract T recover(Function<? super Throwable, T> f);

    /**
     * Try applying f(t) on the case of failure.
     * @param f function that takes throwable and returns result
     * @return a new Try in the case of failure, or the current Success.
     */
    public abstract Try<T> recoverWith(TryMapFunction<? super Throwable, Try<T>> f);

    /**
     * Return a value in the case of a failure.
     * This is similar to recover but does not expose the exception type.
     *
     * @param value return the try's value or else the value specified.
     * @return new composed Try
     */
    public abstract T orElse(T value);

    /**
     * Return another try in the case of failure.
     * Like recoverWith but without exposing the exception.
     *
     * @param f return the value or the value from the new try.
     * @return new composed Try
     */
    public abstract Try<T> orElseTry(TrySupplier<T> f);

    /**
<<<<<<< HEAD
     * Gets the value on Success or throws a checked exception.
     *
     * @return new composed Try
     * @throws Throwable produced by the supplier function argument
     */

    public abstract <X extends Throwable> T orElseThrow(Supplier<? extends X> exceptionSupplier) throws X;

    /**
=======
>>>>>>> 04df712f
     * Gets the value T on Success or throws the cause of the failure.
     *
     * @return T
     * @throws Throwable
     */
    public abstract T get() throws Throwable;

    /**
     * Gets the value T on Success or throws the cause of the failure wrapped into a RuntimeException
     * @return T
     * @throws RuntimeException
     */
    public abstract T getUnchecked();

    public abstract boolean isSuccess();

    /**
     * Performs the provided action, when successful
     * @param action action to run
     * @return new composed Try
     * @throws E if the action throws an exception
     */
    public abstract <E extends Throwable> Try<T> onSuccess(TryConsumer<T, E> action) throws E;

    /**
     * Performs the provided action, when failed
     * @param action action to run
     * @return new composed Try
     * @throws E if the action throws an exception
     */
    public abstract <E extends Throwable> Try<T> onFailure(TryConsumer<Throwable, E> action) throws E;

    /**
     * If a Try is a Success and the predicate holds true, the Success is passed further.
     * Otherwise (Failure or predicate doesn't hold), pass Failure.
     * @param pred predicate applied to the value held by Try
     * @return For Success, the same success if predicate holds true, otherwise Failure
     */
    public abstract Try<T> filter(Predicate<T> pred);

    /**
     * Try contents wrapped in Optional.
     * @return Optional of T, if Success, Empty if Failure or null value
     */
    public abstract Optional<T> toOptional();

    /**
     * Factory method for failure.
     *
     * @param e throwable to create the failed Try with
     * @param <U> Type
     * @return a new Failure
     */

    public static <U> Try<U> failure(Throwable e) {
        return new Failure<>(e);
    }

    /**
     * Factory method for success.
     *
     * @param x value to create the successful Try with
     * @param <U> Type
     * @return a new Success
     */
    public static <U> Try<U> successful(U x) {
        return new Success<>(x);
    }
}

class Success<T> extends Try<T> {
    private final T value;

    public Success(T value) {
        this.value = value;
    }

    @Override
    public <U> Try<U> flatMap(TryMapFunction<? super T, Try<U>> f) {
        Objects.requireNonNull(f);
        try {
            return f.apply(value);
        } catch (Throwable t) {
            return Try.failure(t);
        }
    }

    @Override
    public T recover(Function<? super Throwable, T> f) {
        Objects.requireNonNull(f);
        return value;
    }

    @Override
    public Try<T> recoverWith(TryMapFunction<? super Throwable, Try<T>> f) {
        Objects.requireNonNull(f);
        return this;
    }

    @Override
    public T orElse(T value) {
        return this.value;
    }

    @Override
    public Try<T> orElseTry(TrySupplier<T> f) {
        Objects.requireNonNull(f);
        return this;
    }

    @Override
    public <X extends Throwable> T orElseThrow(Supplier<? extends X> exceptionSupplier) throws X {
        return value;
    }

    @Override
    public T get() throws Throwable {
        return value;
    }

    @Override
    public T getUnchecked() {
        return value;
    }

    @Override
    public <U> Try<U> map(TryMapFunction<? super T, ? extends U> f) {
        Objects.requireNonNull(f);
        try {
            return new Success<>(f.apply(value));
        } catch (Throwable t) {
            return Try.failure(t);
        }
    }

    @Override
    public boolean isSuccess() {
        return true;
    }

    @Override
    public <E extends Throwable> Try<T> onSuccess(TryConsumer<T, E> action) throws E {
      action.accept(value);
      return this;
    }

    @Override
    public Try<T> filter(Predicate<T> p) {
        Objects.requireNonNull(p);

        if (p.test(value)) {
            return this;
        } else {
            return Try.failure(new NoSuchElementException("Predicate does not match for " + value));
        }
    }
<<<<<<< HEAD

    @Override
    public Optional<T> toOptional() {
        return Optional.ofNullable(value);
    }

    @Override
    public <E extends Throwable> Try<T> onFailure(TryConsumer<Throwable, E> action) {
      return this;
    }
=======
>>>>>>> 04df712f
}


class Failure<T> extends Try<T> {
    private final Throwable e;

    Failure(Throwable e) {
        this.e = e;
    }

    @Override
    public <U> Try<U> map(TryMapFunction<? super T, ? extends U> f) {
        Objects.requireNonNull(f);
        return Try.failure(e);
    }

    @Override
    public <U> Try<U> flatMap(TryMapFunction<? super T, Try<U>> f) {
        Objects.requireNonNull(f);
        return Try.failure(e);
    }

    @Override
    public T recover(Function<? super Throwable, T> f) {
        Objects.requireNonNull(f);
        return f.apply(e);
    }

    @Override
    public Try<T> recoverWith(TryMapFunction<? super Throwable, Try<T>> f) {
        Objects.requireNonNull(f);
        try{
            return f.apply(e);
        }catch(Throwable t){
            return Try.failure(t);
        }
    }

    @Override
    public T orElse(T value) {
        return value;
    }

    @Override
    public Try<T> orElseTry(TrySupplier<T> f) {
        Objects.requireNonNull(f);
        return Try.ofFailable(f);
    }

    @Override
    public <X extends Throwable> T orElseThrow(Supplier<? extends X> exceptionSupplier) throws X {
        throw exceptionSupplier.get();
    }

    @Override
    public T get() throws Throwable {
        throw e;
    }

    @Override
    public T getUnchecked() {
        throw new RuntimeException(e);
    }

    @Override
    public boolean isSuccess() {
        return false;
    }

    @Override
    public <E extends Throwable> Try<T> onSuccess(TryConsumer<T, E> action) {
      return this;
    }

    @Override
    public Try<T> filter(Predicate<T> pred) {
        return this;
    }
<<<<<<< HEAD

    @Override
    public Optional<T> toOptional() {
        return Optional.empty();
    }

    @Override
    public <E extends Throwable> Try<T> onFailure(TryConsumer<Throwable, E> action) throws E {
      action.accept(e);
      return this;
    }
=======
>>>>>>> 04df712f
}<|MERGE_RESOLUTION|>--- conflicted
+++ resolved
@@ -4,11 +4,8 @@
 import java.util.Objects;
 import java.util.Optional;
 import java.util.function.Function;
-<<<<<<< HEAD
 import java.util.function.Predicate;
 import java.util.function.Supplier;
-=======
->>>>>>> 04df712f
 
 /**
  * Monadic Try type.
@@ -104,18 +101,15 @@
     public abstract Try<T> orElseTry(TrySupplier<T> f);
 
     /**
-<<<<<<< HEAD
-     * Gets the value on Success or throws a checked exception.
-     *
-     * @return new composed Try
+     * Gets the value T on Success or throws the cause of the failure.
+     *
+     * @return T
      * @throws Throwable produced by the supplier function argument
      */
 
     public abstract <X extends Throwable> T orElseThrow(Supplier<? extends X> exceptionSupplier) throws X;
 
     /**
-=======
->>>>>>> 04df712f
      * Gets the value T on Success or throws the cause of the failure.
      *
      * @return T
@@ -272,7 +266,6 @@
             return Try.failure(new NoSuchElementException("Predicate does not match for " + value));
         }
     }
-<<<<<<< HEAD
 
     @Override
     public Optional<T> toOptional() {
@@ -283,8 +276,6 @@
     public <E extends Throwable> Try<T> onFailure(TryConsumer<Throwable, E> action) {
       return this;
     }
-=======
->>>>>>> 04df712f
 }
 
 
@@ -363,7 +354,6 @@
     public Try<T> filter(Predicate<T> pred) {
         return this;
     }
-<<<<<<< HEAD
 
     @Override
     public Optional<T> toOptional() {
@@ -375,6 +365,4 @@
       action.accept(e);
       return this;
     }
-=======
->>>>>>> 04df712f
 }